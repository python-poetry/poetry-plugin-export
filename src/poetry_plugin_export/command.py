--- conflicted
+++ resolved
@@ -41,7 +41,7 @@
             None,
             "Include development dependencies. (<warning>Deprecated</warning>)",
         ),
-<<<<<<< HEAD
+        option("all-groups", None, "Include all dependency groups"),
         option(
             "with",
             None,
@@ -66,10 +66,6 @@
             flag=False,
             multiple=True,
         ),
-=======
-        *GroupCommand._group_dependency_options(),
-        option("all-groups", None, "Include all dependency groups"),
->>>>>>> 680b1a93
         option(
             "extras",
             "E",
